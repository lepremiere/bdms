from typing import List

import io
import os
import gc
import json
import zipfile
import warnings
import urllib.request
import urllib.error
import polars as pl
import numpy as np
from tqdm import tqdm
from datetime import datetime
from multiprocessing import Pool, cpu_count

from bdms.enums import (
    TYPES_MAP, START_DATE_MAP, END_DATE, INTERVALS_MAP,
    BASE_URL, SPOT_COLUMNS_MAP, FUTURES_COLUMNS_MAP,
    DTYPE_MAP,
)
from bdms.utils import (
    get_base_path, get_file_basename, get_valid_combinations,
    generate_daily_date_range, generate_monthly_date_range, 
    split_date_range,  download_file, load_csv_from_zip
)


def download_and_process_file(
        url: str,
        zip_path: str,
        file_path: str,
        cols: List[str],
    ) -> None:
    """Downloads the zip file and processes it to the desired format."""
    try:
        storage_format = file_path.split(".")[-1].lower()
        
        # Download the file 
        success = download_file(url, zip_path)
        if not success: 
            return
        
        # Extract the zip file and get the csv file
        df = load_csv_from_zip(zip_path)
        df.columns = cols
        
        # Set all ignore values to 0 for compatibility. Older files have
        # an ignore column with not all values set to 0. 
        if "ignore" in df.columns:
            df = df.with_columns(pl.lit(0).alias("ignore"))
            
<<<<<<< HEAD
        # Convert timestamp to unix if it in datetime format
        for col in df.columns:
            if "time" in col and df[col].dtype == pl.String:
                df = df.with_columns(
                    pl.col(col).str.strptime(
                        pl.Datetime, "%Y-%m-%d %H:%M:%S"
                    ).cast(pl.Int64)
                )
                    
=======
        # Convert timestamp to unix if it is string. Only BookDepth files have
        # been observed to have the column "timestamp" as datetime. All other
        # files have the column "timestamp" in unix format.
        if "timestamp" in df.columns and df["timestamp"].dtype == pl.String:
            df = df.with_columns(
                pl.col("timestamp").str.strptime(
                    pl.Datetime("ms"), "%Y-%m-%d %H:%M:%S"
                ).cast(pl.Int64)
            )
        
        # Convert all time related columns to microseconds, for forward 
        # compatibility. Binance switched from milliseconds to microseconds
        # in 2025.
        for col in df.columns:
            if "time" in col:
                df = df.with_columns(
                    # Converts milliseconds to microseconds but leaves 
                    # microseconds as they are.
                    pl.col(col) * (1 + (pl.col(col) % 10**6 != 0) * 999)
                )
            
>>>>>>> c70e665a
        # Set the data types
        df = df.with_columns(
            [(df[col].cast(DTYPE_MAP[col])) for col in df.columns]
        )
        
        # Convert all time related columns to microseconds, for forward 
        # compatibility. Binance switched from milliseconds to microseconds
        # in 2025.
        for col in df.columns:
            if "time" in col:
                df = df.with_columns(
                    # Converts milliseconds to microseconds but leaves 
                    # microseconds as they are.
                    pl.col(col) * (1 + ((pl.col(col) % 10**6) != 0) * 999)
                )
        
          # Write the file to the desired format
        if storage_format == "parquet":
            df.write_parquet(file_path)
            os.remove(zip_path)
        elif storage_format == "csv":
            df.write_csv(file_path)
            os.remove(zip_path)
        elif storage_format == "zip":
            buffer = io.StringIO()
            df.write_csv(buffer)
            with zipfile.ZipFile(zip_path, "w") as z:
                z.writestr(
                    f"{os.path.basename(file_path)}".replace(".zip", ".csv"),
                    buffer.getvalue()
                )               
    except Exception as e:
        warnings.warn(f"Error processing {url}: {e}", category=RuntimeWarning)
    finally:
        gc.collect()


def populate_database(
        root_dir: str,
        symbols: List[str],
        trading_types: List[str],
        market_data_types: List[str],
        intervals: List[str] = None,
        start_date: str = None,
        end_date: str = END_DATE,
        storage_format: str = "zip",
        n_jobs: int = -1
    ) -> None:
    """
    Populates the root directory with selected market data from the Binance 
    database https://data.binance.vision/. It creates a directory structure
    similar to the database structure. The data will automatically be downloaded
    from the monthly endpoint for the bulk of the data, and the daily endpoint
    for the remaining data that the specified date range covers, if available.
    
    Note: The available dates are not easy to determine, so it will be tried to
    download the data for the specified date range. If the data is not available
    for the specified date range, the function will give a warning.
    
    WARNING: Depending on selected data you might need a lot of disk space, RAM,
    and time. Especially trades are heavy in terms of data. If resources are 
    limited, consider limiting the number of parallel jobs.
     
    Parameters:
    ----------
    root_dir: str
        Root directory to populate with the data.
    symbols: List[str]
        List of trading symbols (e.g. ["BTCUSDT", "ETHUSDT"]). Must be in
        uppercase.
    trading_types: List[str]
        Trading types (spot, um, cm).
    market_data_types: List[str] 
        Market data types. Can be (trades, aggTrades, klines) for all trading
        types, and additionally (bookTicker, fundingRate, indexPriceKlines,
        markPriceKlines, premiumIndexKlines) for um and cm.
    intervals: List[str]
        Kline intervals. Default is None. Required if market_data_type is
        klines, else ignored. See enums.INTERVALS.
    start_date: str
        Start date for the data. Default is None. If None, the start date
        is set to the first date in the database for the given trading_type.
        Inclusive.
    end_date: str
        End date for the data. Default is the current date. Exclusive.
    storage_format: str
        Storage format for the data (csv, parquet, zip). Default is zip.
        Note: Parquet has the lowest file size.
    n_jobs: int
        Number of parallel jobs to run. Default is -1, which uses all available
        CPUs.
        
    Raises:
    -------
        ValueError: 
            If the storage format is invalid.
        ValueError: 
            If the interval is not provided for klines.
        Warning:
            If the file is not found in the database.
    """        
    assert storage_format in ["zip", "csv", "parquet"], \
        "Invalid storage format. Choose from zip, csv, parquet."
            
    # Check if the start date is provided
    start_date_provided = start_date is not None

    # Get valid combinations of trading types and market data types
    combinations = get_valid_combinations(trading_types, market_data_types)

    jobs = []
    # Iterate over the combinations
    for trading_type, market_data_type in combinations:
               
        # Get the start date and check if the start date is valid
        _start_date = datetime.strptime(
            START_DATE_MAP[trading_type][market_data_type], "%Y-%m-%d"
        ).date()
        if start_date_provided:
            provided_start_date = datetime.strptime(
                start_date, "%Y-%m-%d"
            ).date()
            if provided_start_date < _start_date:
                warnings.warn(
                    f"({trading_type}: {market_data_type}) only available "
                    f"from {_start_date}. Setting start date to {_start_date}.",
                    RuntimeWarning
                )
                start_date = str(_start_date)
        else:
            start_date = str(_start_date)
        
        # Determine if data can be drawn from daily and monthly endpoints
        has_daily = market_data_type in TYPES_MAP[trading_type]["daily"]
        has_monthly = market_data_type in TYPES_MAP[trading_type]["monthly"]
        
        # Generate the date ranges 
        monthly_dates, daily_dates = [], []
        if has_daily and has_monthly:
            monthly_dates, daily_dates = split_date_range(start_date, end_date)
        elif has_daily:
            daily_dates = generate_daily_date_range(start_date, end_date)
        elif has_monthly:
            monthly_dates = generate_monthly_date_range(start_date, end_date)
        
        # Iterate over the dates
        n_monthly = len(monthly_dates)
        for i, date in enumerate(monthly_dates + daily_dates):
            time_period = "monthly" if i < n_monthly else "daily"
            
            # Iterate over the symbols
            for symbol in symbols:
                
                # Determine the intervals
                if "klines" not in market_data_type.lower():
                    _intervals = [None]
                elif intervals is not None:
                    _intervals = intervals.copy()
                else:
                    raise ValueError("Intervals must be provided for klines.")
                    
                # Iterate over the intervals
                for interval in _intervals:
                    # Skip if the interval is not valid
                    if interval is not None:
                        if interval not in INTERVALS_MAP[time_period]:
                            continue
                    if interval == "1s" and trading_type != "spot":
                        continue
                    
                    # Get the base path and create the save path
                    base_path = get_base_path(
                        trading_type, market_data_type, 
                        time_period, symbol, interval
                    )
                    save_path = os.path.join(root_dir, base_path)
                    os.makedirs(save_path, exist_ok=True)
                    
                    # Define the zip and csv file path
                    basename = get_file_basename(
                        symbol, market_data_type, str(date), 
                        time_period, interval
                    )
                    zip_path = f"{save_path}{basename}.zip"
                    file_path = f"{save_path}{basename}.{storage_format}"
                    
                    # Skip if the file in target format already exists
                    if os.path.exists(file_path):
                        continue
                        
                    # Get the column names for this market data type
                    if trading_type != "spot":
                        cols = FUTURES_COLUMNS_MAP[market_data_type]
                    else:
                        cols = SPOT_COLUMNS_MAP[market_data_type]
                    
                    # Define the URL 
                    url = f"{BASE_URL}{base_path}{basename}.zip"
                    
                    # Add the job to the list
                    jobs.append((url, zip_path, file_path, cols))
    
    # Check if there are any jobs
    if not jobs:
        print("No valid combinations found.")
        return
    
    # Shuffle jobs to avoid processing large files in sequence, potentially
    # running out of memory.
    np.random.shuffle(jobs)
    
    # Run the jobs in parallel
    pbar = tqdm(total=len(jobs), desc="Downloading data", smoothing=0)
    n_jobs = min(cpu_count(), len(jobs)) if n_jobs == -1 else n_jobs
    pool = Pool(n_jobs, maxtasksperchild=1)
    for job in jobs:
        pool.apply_async(
            download_and_process_file, args=job, 
            callback=lambda _: pbar.update(1)
        )
    pool.close()
    pool.join()
    pbar.close()
                                

def get_all_symbols(type: str) -> List[str]:
    """
    Get all trading symbols from Binance for a specific trading type.
    
    Parameters:
    ----------
    type: str
        Trading type (spot, um, cm).
        
    Returns:
    -------
    List[str]
        List of trading symbols.
    """
    if type == 'um':
        response = urllib.request.urlopen(
            "https://fapi.binance.com/fapi/v1/exchangeInfo"
        ).read()
    elif type == 'cm':
        response = urllib.request.urlopen(
            "https://dapi.binance.com/dapi/v1/exchangeInfo"
        ).read()
    elif type == 'spot':
        response = urllib.request.urlopen(
            "https://api.binance.com/api/v3/exchangeInfo"
        ).read()
    else:
        raise ValueError("Invalid trading type {}".format(type))
    
    symbols = list(
        map(lambda symbol: symbol['symbol'], json.loads(response)['symbols'])
    )
    
    return symbols

    
if __name__ == "__main__":
    pass<|MERGE_RESOLUTION|>--- conflicted
+++ resolved
@@ -50,7 +50,6 @@
         if "ignore" in df.columns:
             df = df.with_columns(pl.lit(0).alias("ignore"))
             
-<<<<<<< HEAD
         # Convert timestamp to unix if it in datetime format
         for col in df.columns:
             if "time" in col and df[col].dtype == pl.String:
@@ -60,16 +59,10 @@
                     ).cast(pl.Int64)
                 )
                     
-=======
-        # Convert timestamp to unix if it is string. Only BookDepth files have
-        # been observed to have the column "timestamp" as datetime. All other
-        # files have the column "timestamp" in unix format.
-        if "timestamp" in df.columns and df["timestamp"].dtype == pl.String:
-            df = df.with_columns(
-                pl.col("timestamp").str.strptime(
-                    pl.Datetime("ms"), "%Y-%m-%d %H:%M:%S"
-                ).cast(pl.Int64)
-            )
+        # Set the data types
+        df = df.with_columns(
+            [(df[col].cast(DTYPE_MAP[col])) for col in df.columns]
+        )
         
         # Convert all time related columns to microseconds, for forward 
         # compatibility. Binance switched from milliseconds to microseconds
@@ -79,14 +72,8 @@
                 df = df.with_columns(
                     # Converts milliseconds to microseconds but leaves 
                     # microseconds as they are.
-                    pl.col(col) * (1 + (pl.col(col) % 10**6 != 0) * 999)
+                    pl.col(col) * (1 + ((pl.col(col) % 10**6) != 0) * 999)
                 )
-            
->>>>>>> c70e665a
-        # Set the data types
-        df = df.with_columns(
-            [(df[col].cast(DTYPE_MAP[col])) for col in df.columns]
-        )
         
         # Convert all time related columns to microseconds, for forward 
         # compatibility. Binance switched from milliseconds to microseconds
